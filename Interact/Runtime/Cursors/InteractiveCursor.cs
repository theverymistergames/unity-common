﻿using MisterGames.Collisions.Core;
using MisterGames.Common.Maths;
using MisterGames.Dbg.Draw;
using MisterGames.Interact.Core;
using MisterGames.Tick.Core;
using UnityEngine;
using UnityEngine.UI;

namespace MisterGames.Interact.Cursors {

    public class InteractiveCursor : MonoBehaviour, IUpdate {

        [Header("General")]
        [SerializeField] private PlayerLoopStage _timeSourceStage = PlayerLoopStage.Update;
        [SerializeField] private InteractiveUser _interactiveUser;

        [Header("Cursor Settings")]
        [SerializeField] private Image _cursorImage;
        [SerializeField] private CursorIcon _initialCursorIcon;

        [Header("Transparency Settings")]
        [SerializeField] private bool _isAlphaControlledByDistance = true;
        [SerializeField] private AnimationCurve _alphaByDistance = AnimationCurve.Linear(0f, 1f, 1f, 0f);
        [SerializeField] private float _maxDistance;
        [SerializeField] private CollisionDetector _transparencyRaycaster;

        private ITimeSource _timeSource => TimeSources.Get(_timeSourceStage);
        private Interactive _interactive;
        private CollisionFilter _transparencyRaycastFilter;
        private CollisionInfo _lastCollisionInfo;

        private void Awake() {
            _transparencyRaycastFilter = new CollisionFilter { maxDistance = _maxDistance };
        }

        private void OnEnable() {
            _interactiveUser.OnInteractiveDetected += OnInteractiveDetected;
            _interactiveUser.OnInteractiveLost += OnInteractiveLost;

<<<<<<< HEAD
            _timeSource.Subscribe(this);
        }

        private void OnDisable() {
            _timeSource.Unsubscribe(this);
=======
            _timeDomain.Source.Subscribe(this);

            Application.focusChanged -= OnApplicationFocusChanged;
            Application.focusChanged += OnApplicationFocusChanged;
        }

        private void OnDisable() {
            Application.focusChanged -= OnApplicationFocusChanged;

            _timeDomain.Source.Unsubscribe(this);
>>>>>>> 3e4e46cd

            _interactiveUser.OnInteractiveDetected -= OnInteractiveDetected;
            _interactiveUser.OnInteractiveLost -= OnInteractiveLost;

            if (_interactive != null) ResetInteractive();
        }

        private void Start() {
            OnApplicationFocusChanged(true);
            SetCursorIcon(_initialCursorIcon);
        }

        private static void OnApplicationFocusChanged(bool isFocused) {
            Cursor.visible = !isFocused;
            Cursor.lockState = isFocused ? CursorLockMode.Locked : CursorLockMode.None;
        }

        void IUpdate.OnUpdate(float deltaTime) {
            if (!_isAlphaControlledByDistance) return;

            _transparencyRaycaster.FetchResults();
            _transparencyRaycaster.FilterLastResults(_transparencyRaycastFilter, out _lastCollisionInfo);

            float alpha = _lastCollisionInfo.hasContact.ToInt();
            alpha *= _alphaByDistance.Evaluate(_lastCollisionInfo.lastDistance / _maxDistance);

            SetImageAlpha(alpha);
        }

        private void OnInteractiveDetected(Interactive interactive) {
            if (_interactive != null && _interactive.IsInteracting) return;

            _interactive = interactive;

            _interactive.OnStartInteract -= OnStartInteract;
            _interactive.OnStartInteract += OnStartInteract;

            _interactive.OnStopInteract -= OnStopInteract;
            _interactive.OnStopInteract += OnStopInteract;

            SetCursorIconFromInteractive(_interactive);
        }

        private void OnInteractiveLost() {
            if (_interactive != null) {
                if (_interactive.IsInteracting) return;
                ResetInteractive();
            }

            SetCursorIcon(_initialCursorIcon);
        }

        private void OnStartInteract(InteractiveUser user) {
            _interactive.OnStopInteract -= OnStopInteract;
            _interactive.OnStopInteract += OnStopInteract;

            SetCursorIconFromInteractive(_interactive);
        }

        private void OnStopInteract() {
            _interactive.OnStopInteract -= OnStopInteract;

            SetCursorIconFromInteractive(_interactive);
        }

        private void ResetInteractive() {
            _interactive.OnStartInteract -= OnStartInteract;
            _interactive.OnStopInteract -= OnStopInteract;
            _interactive = null;
        }

        private void SetCursorIconFromInteractive(Interactive interactive) {
            var cursorIcon = interactive == null
                ? _initialCursorIcon
                : interactive.IsInteracting
                    ? interactive.Strategy.cursorIconInteract
                    : interactive.Strategy.cursorIconHover;

            SetCursorIcon(cursorIcon);
        }

        private void SetCursorIcon(CursorIcon icon) {
            if (_cursorImage == null) return;

            if (icon == null) {
                _cursorImage.sprite = null;
                return;
            }

            _cursorImage.sprite = icon.sprite;

            var rectTransform = _cursorImage.rectTransform;
            rectTransform.SetSizeWithCurrentAnchors(RectTransform.Axis.Horizontal, icon.size.x);
            rectTransform.SetSizeWithCurrentAnchors(RectTransform.Axis.Vertical, icon.size.y);
        }

        private void SetImageAlpha(float value) {
            if (_cursorImage == null) return;

            var color = _cursorImage.color;
            color.a = value;
            _cursorImage.color = color;
        }

#if UNITY_EDITOR
        [Header("Debug")]
        [SerializeField] private bool _debugDrawRaycastHit;

        private void Update() {
            DbgDraw();
        }

        private void DbgDraw() {
            if (_debugDrawRaycastHit) {
                DbgPointer.Create().Color(Color.cyan).Position(_lastCollisionInfo.lastHitPoint).Size(0.5f).Draw();
            }
        }
#endif
    }

}<|MERGE_RESOLUTION|>--- conflicted
+++ resolved
@@ -37,14 +37,7 @@
             _interactiveUser.OnInteractiveDetected += OnInteractiveDetected;
             _interactiveUser.OnInteractiveLost += OnInteractiveLost;
 
-<<<<<<< HEAD
             _timeSource.Subscribe(this);
-        }
-
-        private void OnDisable() {
-            _timeSource.Unsubscribe(this);
-=======
-            _timeDomain.Source.Subscribe(this);
 
             Application.focusChanged -= OnApplicationFocusChanged;
             Application.focusChanged += OnApplicationFocusChanged;
@@ -53,8 +46,7 @@
         private void OnDisable() {
             Application.focusChanged -= OnApplicationFocusChanged;
 
-            _timeDomain.Source.Unsubscribe(this);
->>>>>>> 3e4e46cd
+            _timeSource.Unsubscribe(this);
 
             _interactiveUser.OnInteractiveDetected -= OnInteractiveDetected;
             _interactiveUser.OnInteractiveLost -= OnInteractiveLost;
